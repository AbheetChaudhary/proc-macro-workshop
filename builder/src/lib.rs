--- conflicted
+++ resolved
@@ -1,332 +1,4 @@
 use proc_macro::TokenStream;
-<<<<<<< HEAD
-use quote::{quote, format_ident};
-use syn::{parse_macro_input, DeriveInput, Data::{self, Struct}, Fields, Ident,
-    PathSegment, PathArguments, AngleBracketedGenericArguments, GenericArgument,
-    TypePath, Type, Path, spanned::Spanned,
-};
-
-#[proc_macro_derive(Builder, attributes(builder))]
-pub fn derive(input: TokenStream) -> TokenStream {
-    let input = parse_macro_input!{input as DeriveInput};
-
-    let builder_name = format_ident!("{}Builder", &input.ident.to_string());
-
-    let base_name = input.ident;
-
-    // derive Builder only on structs for now.
-    assert!(matches!(input.data, Data::Struct {..}));
-
-    let builder_fields_declaration = match &input.data {
-        Struct(data_struct) => {
-            match &data_struct.fields {
-                Fields::Named(fields) => {
-                    let recurse_declaration = fields.named.iter().map(|f| {
-                        let name = &f.ident;
-                        let ty = &f.ty;
-                        quote! {
-                            #name : std::option::Option<#ty>,
-                        }
-                    });
-
-                    quote! {#(#recurse_declaration)* }
-                }
-                _ => unreachable!(),
-            }
-        }
-        _ => unreachable!(),
-    };
-
-    let builder_fields_definition_stream = match &input.data {
-        Struct(data_struct) => {
-            match &data_struct.fields {
-                Fields::Named(fields) => {
-                    // part06: if field is vector of something then in definition the option should
-                    // be an empty vector of that thing.
-                    fields.named.iter().map(|f| {
-                        // filter list attributes with path 'builder'
-                        let attrs = f.attrs.iter().filter(|attr| {
-                            if let syn::Meta::List(syn::MetaList {path, ..}) = &attr.meta {
-                                if path.is_ident("builder") {
-                                    true
-                                } else {
-                                    false
-                                }
-                            } else {
-                                false
-                            }
-                        }).collect::<Vec<_>>();
-
-                        let one_by_one_setter = one_by_one_setter(&attrs)?;
-
-                        if one_by_one_setter.is_some() {
-                            let name = &f.ident;
-                            Ok(quote! {
-                                #name: Some(std::vec::Vec::new()),
-                            })
-                        } else {
-                            let name = &f.ident;
-                            Ok(quote! {
-                                 #name : std::option::Option::None,
-                            })
-                        }
-
-                    }).collect::<syn::Result<proc_macro2::TokenStream>>()
-                }
-                _ => unreachable!(),
-            }
-        }
-        _ => unreachable!(),
-    };
-
-    let builder_fields_definition = match builder_fields_definition_stream {
-        Ok(stream) => stream,
-        Err(e) => return syn::Error::into_compile_error(e).into(),
-    };
-
-    // tokenstream of combined code for builder setter functions.
-    let builder_setter_functions_stream = match &input.data {
-        Struct(data_struct) => {
-            match &data_struct.fields {
-                Fields::Named(fields) => {
-                    fields.named.iter().map(|f| {
-                        // filter list attributes with path 'builder'
-                        let attrs = f.attrs.iter().filter(|attr| {
-                            if let syn::Meta::List(syn::MetaList {path, ..}) = &attr.meta {
-                                if path.is_ident("builder") {
-                                    true
-                                } else {
-                                    false
-                                }
-                            } else {
-                                false
-                            }
-                        }).collect::<Vec<_>>();
-
-                        let one_by_one_setter = one_by_one_setter(&attrs)?;
-                        let setter_name = &f.ident;
-                        let arg_ty = &f.ty;
-                        if let Some(one_by_one) = one_by_one_setter {
-                            let mut stream = proc_macro2::TokenStream::new();
-                            // the field is a vector of something. Get that something.
-
-                            let vec_inner_type = if let syn::Type::Path(TypePath {path: syn::Path {segments, ..}, ..}) = arg_ty {
-                                if let syn::PathSegment {arguments: syn::PathArguments::AngleBracketed(syn::AngleBracketedGenericArguments { args, ..}), ..} = &segments[0] {
-                                    match &args[0] {
-                                        syn::GenericArgument::Type(ty) => ty,
-                                        _ => unreachable!("wrong vec inner type"),
-                                    }
-                                } else {
-                                    unreachable!("foo");
-                                }
-                            } else {
-                                unreachable!("bar");
-                            };
-
-                            stream.extend(vec![quote! { 
-                                fn #one_by_one(&mut self, arg: #vec_inner_type) -> &mut Self {
-                                    self.#setter_name.get_or_insert_with(std::vec::Vec::new).push(arg);
-                                    self
-                                }
-                            }]);
-
-                            // conditionally generate all-at-once-builder
-                            if setter_name.as_ref().unwrap() != &one_by_one {
-                                stream.extend(vec![quote! { 
-                                    fn #setter_name(&mut self, arg: #arg_ty) -> &mut Self {
-                                        self.#setter_name = std::option::Option::Some(arg);
-                                        self
-                                    }
-                                }]);
-
-                            }
-
-                            Ok(stream)
-                        } else {
-                            match is_type_option_of_something(arg_ty) {
-                                Some(ty) => Ok(quote! {
-                                    fn #setter_name(&mut self, arg: #ty) -> &mut Self {
-                                        self.#setter_name = std::option::Option::Some(std::option::Option::Some(arg));
-                                        self
-                                    }
-                                }),
-                                None => Ok(quote! {
-                                    fn #setter_name(&mut self, arg: #arg_ty) -> &mut Self {
-                                        self.#setter_name = std::option::Option::Some(arg);
-                                        self
-                                    }
-                                }),
-                            }
-                        }
-                    }).collect::<syn::Result<proc_macro2::TokenStream>>()
-                }
-                Fields::Unnamed(_fields) => {
-                    unimplemented!();
-                }
-                Fields::Unit => {
-                    unimplemented!();
-                }
-            }
-        }
-        _ => unreachable!(),
-    };
-
-    let builder_setter_functions = match builder_setter_functions_stream {
-        Ok(stream) => stream,
-        Err(e) => return syn::Error::into_compile_error(e).into(),
-    };
-
-    let reverse_builder = generate_reverse_builder(&input.data, &base_name);
-
-    TokenStream::from(quote!{
-        pub struct #builder_name {
-            #builder_fields_declaration
-        }
-
-        impl #base_name {
-            pub fn builder() -> #builder_name {
-                #builder_name {
-                    #builder_fields_definition
-                }
-            }
-        }
-
-        impl #builder_name {
-            #builder_setter_functions
-
-            #reverse_builder
-        }
-
-    })
-}
-
-// not usable when more than one atributes are given
-fn one_by_one_setter(attrs: &[&syn::Attribute]) -> syn::Result<Option<Ident>> {
-    match attrs.len() {
-        0 => Ok(None),
-        1 => {
-            let expr_assign: syn::ExprAssign = match &attrs[0].parse_args()? {
-                syn::Expr::Assign(expr_assign) => expr_assign.clone(),
-                _ => todo!(),
-            };
-
-            if let syn::Expr::Path(syn::ExprPath { path, ..}) = *expr_assign.left {
-                if path.is_ident("each") {
-                    if let syn::Expr::Lit(syn::ExprLit { lit: syn::Lit::Str(litstr), ..}) = *expr_assign.right {
-                        Ok(Some(syn::Ident::new(&litstr.value(), proc_macro2::Span::call_site())))
-                    } else {
-                        unreachable!("expected string literal for name");
-                    }
-                } else {
-                    return Err(syn::Error::new(path.span(), "expected `builder(each = \"...\")`"))
-                    // unreachable!("path == name, expected");
-                }
-            } else {
-                unreachable!("left expression must be a path");
-            }
-
-            // panic!("expr_assign, right: {:?}, left: {:?}", expr_assign.right, expr_assign.left);
-        }
-        _ => {
-            panic!("multiple attributes given where only one was expected");
-        }
-    }
-}
-
-fn is_type_option_of_something(ty: &Type) -> Option<Type> {
-    match ty {
-        Type::Path(
-            TypePath {
-                qself: None,
-                path: Path {
-                    segments, .. // leading_colon
-                },
-            },
-        ) => {
-            match segments.iter().next() {
-                Some(path_segment) => {
-                    match path_segment {
-                        PathSegment {
-                            ident,
-                            arguments: PathArguments::AngleBracketed(
-                                         AngleBracketedGenericArguments {
-                                             args,
-                                             ..
-                                         },
-                                     )
-                            } => {
-                                if ident.to_string() == "Option" {
-                                    match args.iter().next() {
-                                        Some(gen_arg) => {
-                                            match gen_arg {
-                                                GenericArgument::Type(ty) => {
-                                                    Some(ty.clone())
-                                                }
-                                                _ => {
-                                                    None
-                                                }
-                                            }
-                                        }
-                                        None => {
-                                            None
-                                        }
-                                    }
-                                } else {
-                                    None
-                                }
-                            }
-                        _ => {
-                            None
-                        }
-                    }
-                }
-                None => {
-                    None
-                }
-            }
-        }
-        _ => {
-            None
-        }
-    }
-}
-
-fn generate_reverse_builder(data: &Data, base_name: &Ident) -> proc_macro2::TokenStream {
-    match &data {
-        Data::Struct(ref data) => {
-            match &data.fields {
-                Fields::Named(fields) => {
-                    let recurse = fields.named.iter().map(|f| {
-                        let name = &f.ident;
-                        let field_ty = &f.ty;
-                        match is_type_option_of_something(field_ty) {
-                            Some(_) => quote! {
-                                #name: match &self.#name {
-                                    std::option::Option::Some(val) => val.clone(),
-                                    std::option::Option::None => std::option::Option::None,
-                                },
-                            },
-                            None =>  quote! {
-                                #name: match &self.#name {
-                                    std::option::Option::Some(val) => val.clone(),
-                                    std::option::Option::None => return std::result::Result::Err(String::from("test").into()),
-                                },
-                            },
-                        }
-                    });
-
-                    quote! {
-                        pub fn build(&mut self) -> std::result::Result<#base_name, std::boxed::Box<dyn std::error::Error>> {
-                            Ok(#base_name {
-                                #(#recurse)*
-                            })
-                        }
-                    }
-                }
-                _ => unimplemented!(),
-            }
-        },
-=======
 use proc_macro2::{Ident, Span};
 use quote::{quote, quote_spanned};
 use syn::{spanned::Spanned, Data, DataStruct, Fields};
@@ -668,7 +340,6 @@
             unimplemented!("no need to create builder for unit struct");
         }
 
->>>>>>> ad0958de
         _ => unimplemented!(),
     }
 }